--- conflicted
+++ resolved
@@ -1,24 +1,19 @@
 import os
-<<<<<<< HEAD
-import re
-=======
 import pickle
 
 import pytest
-
->>>>>>> 9366e19e
+import collections
+import random
+import pickle
+import os
+import re
 from fsm_gen.generator import FSMGenerator
 from fsm_gen.mutator import Mutator
 
 
 @pytest.fixture
-<<<<<<< HEAD
-def testing_fsm():
-    fsm = FSMGenerator(num_states=5, num_inputs=3)
-=======
 def sample_fsm():
     fsm = FSMGenerator(num_states=5, num_inputs=3, num_outputs=2)
->>>>>>> 9366e19e
     fsm.draw("original.png")
     return fsm
 
@@ -33,7 +28,6 @@
     mutator.create_mutated_fsm()
     return mutator.fsm
 
-<<<<<<< HEAD
 def test_add_state():
     """Ensure the mutator correctly adds a state"""
     fsm = FSMGenerator(num_states=5, num_inputs=3)
@@ -99,8 +93,6 @@
         if found == True:
             break
     assert found
-=======
->>>>>>> 9366e19e
 
 def test_create_mutated_fsm(mutated_fsm):
     """Ensure the mutator correctly produces the files needed"""
@@ -110,7 +102,6 @@
     assert isinstance(mutated_fsm, FSMGenerator)
     assert os.path.exists("mutated.pkl")
 
-<<<<<<< HEAD
 def test_mutation_application(mutator, testing_fsm):
     """Ensure the mutator doesnt mutate back to the original FSM"""
     original_fsm = pickle.dumps(testing_fsm)
@@ -123,94 +114,19 @@
     fsm = FSMGenerator(num_inputs=1,num_states=1)
     mutator = Mutator(fsm)
     assert 0 == mutator._get_num_transitions_exclude_loops(fsm.transitions[0]["dest"],True)
-=======
-
-def test_mutation_application(mutator, sample_fsm):
-    original_fsm = pickle.dumps(sample_fsm)
-    mutator._mutate()
-    assert mutator.mutations_applied
-    assert pickle.dumps(mutator.fsm) != original_fsm
-
-
-def test_fsm_connectivity(mutator):
-    mutator._mutate()
-    assert mutator._check_connectivity()
-
-
-def test_check_connectivity(sample_fsm):
-    assert sample_fsm._ensure_connected_machine()
-
-
-def test_mutation_preserves_connectivity(mutator):
-    mutator._mutate()
-    assert mutator.fsm._ensure_connected_machine()
-
-
-def test_fsm_determinism(mutator):
-    mutator._mutate()
-    assert isinstance(mutator._check_determinism(), bool)
-
-
-def test_pickle_creation(mutated_fsm):
-    with open("mutated.pkl", "wb") as f:
-        pickle.dump(mutated_fsm, f)
-    with open("mutated.pkl", "rb") as f:
-        loaded_fsm = pickle.load(f)
-    assert isinstance(loaded_fsm, FSMGenerator)
-
-
-def test_mutation_effects():
-    """Test if all types of mutations are applied by running multiple mutations on fresh FSM instances."""
-    mutation_types_encountered = set()
-    expected_mutations = {
-        "add_state",
-        "remove_state",
-        "add_transition",
-        "remove_transition",
-        "modify_transition",
-    }
-    for _ in range(20):  # Run multiple mutations to cover all types
-        fsm = FSMGenerator(
-            num_states=5, num_inputs=3, num_outputs=3
-        )  # Create a fresh FSM
-        mutator = Mutator(fsm)  # Create a new Mutator instance
-        initial_state_count = len(fsm.states)
-        initial_transition_count = len(fsm.transitions)
-        original_transitions = pickle.dumps(fsm.transitions)
-        mutator._mutate()
-        if len(mutator.fsm.states) > initial_state_count:
-            mutation_types_encountered.add("add_state")
-        elif len(mutator.fsm.states) < initial_state_count:
-            mutation_types_encountered.add("remove_state")
-        if len(mutator.fsm.transitions) > initial_transition_count:
-            mutation_types_encountered.add("add_transition")
-        elif len(mutator.fsm.transitions) < initial_transition_count:
-            mutation_types_encountered.add("remove_transition")
-        if pickle.dumps(mutator.fsm.transitions) != original_transitions:
-            mutation_types_encountered.add("modify_transition")
-
-    assert (
-        mutation_types_encountered == expected_mutations
-    ), f"Missing mutation types: {expected_mutations - mutation_types_encountered}"
-
->>>>>>> 9366e19e
 
 @pytest.fixture(scope="function", autouse=True)
 def cleanup():
     yield
     for file in ["original.png", "mutated.png", "mutated.pkl"]:
         if os.path.exists(file):
-<<<<<<< HEAD
             os.remove(file)
-=======
-            os.remove(file)
-
 
 ## mutator ##
 # add state #
-# remove state #
-# change trigger output #
-# change transition destination #
+# remove state # 
+# change trigger output # 
+# change transition destination # 
 
 ## all mutator functions ##
 
@@ -232,7 +148,6 @@
 
 # _check connectivity() # tested elsewhere
 
-# dfs() # tested elsewhere
+    # dfs() # tested elsewhere
 
-# get_machine_properties() # only prints previous 2 function outputs
->>>>>>> 9366e19e
+# get_machine_properties() # only prints previous 2 function outputs